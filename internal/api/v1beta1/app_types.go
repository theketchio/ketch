--- conflicted
+++ resolved
@@ -517,7 +517,7 @@
 	return nil
 }
 
-<<<<<<< HEAD
+
 // DoCanary checks if canary deployment is needed for an app and gradually increases the traffic weight
 // based on the canary parameters provided by the users. Use it in app controller.
 func (app *App) DoCanary() {
@@ -541,7 +541,7 @@
 		}
 	}
 }
-=======
+
 // PodState describes the simplified state of a pod in the cluster
 type PodState string
 
@@ -556,4 +556,3 @@
 	// with a container exit code of 0, and the system is not going to restart any of these containers.
 	PodSucceeded PodState = "succeeded"
 )
->>>>>>> c79fe0d9
