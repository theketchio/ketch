package v1beta1

import (
	"errors"
	"fmt"
	"reflect"
	"testing"
	"time"

	"github.com/go-logr/logr"
	"github.com/google/go-cmp/cmp"
	"github.com/stretchr/testify/require"
	v1 "k8s.io/api/core/v1"
	metav1 "k8s.io/apimachinery/pkg/apis/meta/v1"
	"k8s.io/client-go/tools/record"
)

func intRef(i int) *int {
	return &i
}

func versionRef(i DeploymentVersion) *DeploymentVersion {
	return &i
}

func stringRef(s string) *string {
	return &s
}

func defaultSpec() AppSpec {
	return AppSpec{
		Deployments: []AppDeploymentSpec{
			{
				Version: 1,
				Processes: []ProcessSpec{
					{Name: "web", Units: intRef(1)},
					{Name: "worker", Units: intRef(2)},
				},
			},
			{
				Version: 2,
				Processes: []ProcessSpec{
					{Name: "web", Units: intRef(0)},
					{Name: "worker", Units: intRef(0)},
				},
			},
		},
	}
}

func TestApp_SetUnits(t *testing.T) {
	tests := []struct {
		name string

		spec     AppSpec
		selector Selector

		wantSpec AppSpec
		wantErr  error
	}{
		{
			name:     "empty selector, process not found",
			spec:     defaultSpec(),
			selector: Selector{Process: stringRef("database")},
			wantErr:  ErrProcessNotFound,
		},
		{
			name:     "empty selector, deployment not found",
			spec:     defaultSpec(),
			selector: Selector{DeploymentVersion: versionRef(8)},
			wantErr:  ErrDeploymentNotFound,
		},
		{
			name:     "empty selector, all processes of all deployments",
			spec:     defaultSpec(),
			selector: Selector{},
			wantSpec: AppSpec{
				Deployments: []AppDeploymentSpec{
					{
						Version: 1,
						Processes: []ProcessSpec{
							{Name: "web", Units: intRef(4)},
							{Name: "worker", Units: intRef(4)},
						},
					},
					{
						Version: 2,
						Processes: []ProcessSpec{
							{Name: "web", Units: intRef(4)},
							{Name: "worker", Units: intRef(4)},
						},
					},
				},
			},
		},
		{
			name:     "filter by process",
			spec:     defaultSpec(),
			selector: Selector{Process: stringRef("web")},
			wantSpec: AppSpec{
				Deployments: []AppDeploymentSpec{
					{
						Version: 1,
						Processes: []ProcessSpec{
							{Name: "web", Units: intRef(4)},
							{Name: "worker", Units: intRef(2)},
						},
					},
					{
						Version: 2,
						Processes: []ProcessSpec{
							{Name: "web", Units: intRef(4)},
							{Name: "worker", Units: intRef(0)},
						},
					},
				},
			},
		},
		{
			name:     "filter by deployment",
			spec:     defaultSpec(),
			selector: Selector{DeploymentVersion: versionRef(2)},
			wantSpec: AppSpec{
				Deployments: []AppDeploymentSpec{
					{
						Version: 1,
						Processes: []ProcessSpec{
							{Name: "web", Units: intRef(1)},
							{Name: "worker", Units: intRef(2)},
						},
					},
					{
						Version: 2,
						Processes: []ProcessSpec{
							{Name: "web", Units: intRef(4)},
							{Name: "worker", Units: intRef(4)},
						},
					},
				},
			},
		},
		{
			name:     "filter by deployment and process",
			spec:     defaultSpec(),
			selector: Selector{DeploymentVersion: versionRef(2), Process: stringRef("worker")},
			wantSpec: AppSpec{
				Deployments: []AppDeploymentSpec{
					{
						Version: 1,
						Processes: []ProcessSpec{
							{Name: "web", Units: intRef(1)},
							{Name: "worker", Units: intRef(2)},
						},
					},
					{
						Version: 2,
						Processes: []ProcessSpec{
							{Name: "web", Units: intRef(0)},
							{Name: "worker", Units: intRef(4)},
						},
					},
				},
			},
		},
	}
	for _, tt := range tests {
		t.Run(tt.name, func(t *testing.T) {
			app := &App{Spec: tt.spec}
			if err := app.SetUnits(tt.selector, 4); err != tt.wantErr {
				t.Errorf("SetUnits() error = %v, wantErr %v", err, tt.wantErr)
				return
			}
			if tt.wantErr != nil {
				return
			}
			if diff := cmp.Diff(app.Spec, tt.wantSpec); diff != "" {
				t.Errorf("AppSpec mismatch (-want +got):\n%s", diff)
			}
		})
	}
}

func TestApp_SetEnvs(t *testing.T) {
	tests := []struct {
		name        string
		initialEnvs []Env
		setEnvs     []Env
		wantEnvs    map[string]Env
	}{
		{
			name: "no new variables",
			initialEnvs: []Env{
				{Name: "KETCH", Value: "true"},
				{Name: "THEKETCH", Value: "true"},
				{Name: "API_KEY", Value: "xxx"},
			},
			setEnvs: []Env{},
			wantEnvs: map[string]Env{
				"KETCH":    {Name: "KETCH", Value: "true"},
				"THEKETCH": {Name: "THEKETCH", Value: "true"},
				"API_KEY":  {Name: "API_KEY", Value: "xxx"},
			},
		},
		{
			name: "partially update",
			initialEnvs: []Env{
				{Name: "KETCH", Value: "true"},
				{Name: "THEKETCH", Value: "true"},
				{Name: "API_KEY", Value: "xxx"},
			},
			setEnvs: []Env{
				{Name: "KETCH", Value: "false"},
				{Name: "THEKETCH", Value: "1"},
			},
			wantEnvs: map[string]Env{
				"KETCH":    {Name: "KETCH", Value: "false"},
				"THEKETCH": {Name: "THEKETCH", Value: "1"},
				"API_KEY":  {Name: "API_KEY", Value: "xxx"},
			},
		},
		{
			name:        "update all",
			initialEnvs: []Env{},
			setEnvs: []Env{
				{Name: "KETCH", Value: "false"},
				{Name: "THEKETCH", Value: "1"},
			},
			wantEnvs: map[string]Env{
				"KETCH":    {Name: "KETCH", Value: "false"},
				"THEKETCH": {Name: "THEKETCH", Value: "1"},
			},
		},
	}
	for _, tt := range tests {
		t.Run(tt.name, func(t *testing.T) {
			app := App{
				Spec: AppSpec{
					Env: tt.initialEnvs,
				},
			}
			app.SetEnvs(tt.setEnvs)
			got := make(map[string]Env, len(app.Spec.Env))
			for _, env := range app.Spec.Env {
				got[env.Name] = env
			}
			if diff := cmp.Diff(got, tt.wantEnvs); diff != "" {
				t.Errorf("Envs mismatch (-want +got):\n%s", diff)
			}
		})
	}
}

func TestApp_Envs(t *testing.T) {
	tests := []struct {
		name        string
		want        map[string]string
		initialEnvs []Env
		names       []string
	}{
		{
			name: "all the asked envs are present",
			initialEnvs: []Env{
				{Name: "KETCH", Value: "true"},
				{Name: "THEKETCH", Value: "true"},
				{Name: "API_KEY", Value: "xxx"},
			},
			names: []string{"KETCH", "API_KEY"},
			want: map[string]string{
				"KETCH":   "true",
				"API_KEY": "xxx",
			},
		},
		{
			name: "some of the asked envs are present",
			initialEnvs: []Env{
				{Name: "KETCH", Value: "true"},
			},
			names: []string{"KETCH", "API_KEY", "SOME_VAR"},
			want: map[string]string{
				"KETCH": "true",
			},
		},
		{
			name:  "app has no envs",
			names: []string{"KETCH", "API_KEY", "SOME_VAR"},
			want:  map[string]string{},
		},
	}
	for _, tt := range tests {
		t.Run(tt.name, func(t *testing.T) {
			app := &App{
				Spec: AppSpec{
					Env: tt.initialEnvs,
				},
			}
			if got := app.Envs(tt.names); !reflect.DeepEqual(got, tt.want) {
				t.Errorf("Envs() = %v, want %v", got, tt.want)
			}
		})
	}
}

func TestApp_UnsetEnvs(t *testing.T) {
	tests := []struct {
		name        string
		initialEnvs []Env
		unset       []string
		wantEnvs    map[string]Env
	}{
		{
			name: "unset all",
			initialEnvs: []Env{
				{Name: "KETCH", Value: "true"},
				{Name: "THEKETCH", Value: "true"},
				{Name: "API_KEY", Value: "xxx"},
			},
			unset:    []string{"KETCH", "THEKETCH", "API_KEY", "SOME_KEY"},
			wantEnvs: map[string]Env{},
		},
		{
			name: "unset partially",
			initialEnvs: []Env{
				{Name: "KETCH", Value: "true"},
				{Name: "THEKETCH", Value: "true"},
				{Name: "API_KEY", Value: "xxx"},
			},
			unset: []string{"KETCH", "SOME_KEY"},
			wantEnvs: map[string]Env{
				"THEKETCH": {Name: "THEKETCH", Value: "true"},
				"API_KEY":  {Name: "API_KEY", Value: "xxx"},
			},
		},
		{
			name:        "app has no envs",
			initialEnvs: nil,
			unset:       []string{"KETCH", "SOME_KEY"},
			wantEnvs:    map[string]Env{},
		},
	}
	for _, tt := range tests {
		t.Run(tt.name, func(t *testing.T) {
			app := &App{
				Spec: AppSpec{
					Env: tt.initialEnvs,
				},
			}
			app.UnsetEnvs(tt.unset)
			got := make(map[string]Env, len(app.Spec.Env))
			for _, env := range app.Spec.Env {
				got[env.Name] = env
			}
			if diff := cmp.Diff(got, tt.wantEnvs); diff != "" {
				t.Errorf("Envs mismatch (-want +got):\n%s", diff)
			}
		})
	}
}

func TestApp_DefaultCname(t *testing.T) {
	tests := []struct {
		name                 string
		appName              string
		generateDefaultCname bool
		ingressController    IngressControllerSpec
		want                 *string
	}{
		{
			name:                 "cname with default domain",
			appName:              "app-2",
			generateDefaultCname: true,
			ingressController:    IngressControllerSpec{ServiceEndpoint: "20.20.20.20"},
			want:                 stringRef("app-2.20.20.20.20.shipa.cloud"),
		},
		{
			name:                 "no service endpoint - no default cname",
			appName:              "app-1",
			generateDefaultCname: true,
		},
		{
			name:                 "do not generate default cname - no default cname",
			appName:              "app-1",
			generateDefaultCname: false,
			ingressController:    IngressControllerSpec{ServiceEndpoint: "20.20.20.20"},
		},
	}
	for _, tt := range tests {
		t.Run(tt.name, func(t *testing.T) {
			app := &App{
				ObjectMeta: metav1.ObjectMeta{
					Name: tt.appName,
				},
				Spec: AppSpec{
					Ingress: IngressSpec{
						GenerateDefaultCname: tt.generateDefaultCname,
						Controller:           tt.ingressController,
					},
				},
			}
			got := app.DefaultCname()
			if diff := cmp.Diff(got, tt.want); diff != "" {
				t.Errorf("DefaultCname() mismatch (-want +got):\n%s", diff)
			}
		})
	}
}

func TestApp_CNames(t *testing.T) {
	tests := []struct {
		name                 string
		generateDefaultCname bool
		ingressController    IngressControllerSpec
		cnames               []Cname
		want                 []string
	}{
		{
			name:                 "with default cname",
			generateDefaultCname: true,
			ingressController:    IngressControllerSpec{ServiceEndpoint: "10.20.30.40"},
			cnames:               []Cname{{Name: "theketch.io"}, {Name: "app.theketch.io"}},
			want:                 []string{"http://ketch.10.20.30.40.shipa.cloud", "http://theketch.io", "http://app.theketch.io"},
		},
		{
			name:                 "with default cname and framework with cluster issuer",
			generateDefaultCname: true,
			ingressController:    IngressControllerSpec{ServiceEndpoint: "10.20.30.40", ClusterIssuer: "letsencrypt"},
			cnames:               []Cname{{Name: "theketch.io"}, {Name: "app.theketch.io", Secure: true}},
			want:                 []string{"http://ketch.10.20.30.40.shipa.cloud", "http://theketch.io", "https://app.theketch.io"},
		},
		{
			name:                 "without default cname",
			generateDefaultCname: false,
			ingressController:    IngressControllerSpec{ServiceEndpoint: "10.20.30.40"},
			cnames:               []Cname{{Name: "theketch.io"}, {Name: "app.theketch.io"}},
			want:                 []string{"http://theketch.io", "http://app.theketch.io"},
		},
		{
			name:                 "empty cnames",
			generateDefaultCname: false,
			ingressController:    IngressControllerSpec{ServiceEndpoint: "10.20.30.40"},
			want:                 []string{},
		},
		{
			name:                 "empty cnames with default cname",
			generateDefaultCname: true,
			ingressController:    IngressControllerSpec{ServiceEndpoint: "10.20.30.40"},
			want:                 []string{"http://ketch.10.20.30.40.shipa.cloud"},
		},
	}
	for _, tt := range tests {
		t.Run(tt.name, func(t *testing.T) {
			app := &App{
				ObjectMeta: metav1.ObjectMeta{
					Name: "ketch",
				},
				Spec: AppSpec{
					Ingress: IngressSpec{
						GenerateDefaultCname: tt.generateDefaultCname,
						Cnames:               tt.cnames,
						Controller:           tt.ingressController,
					},
				},
			}
			got := app.CNames()
			if diff := cmp.Diff(got, tt.want); diff != "" {
				t.Errorf("CNames() mismatch (-want +got):\n%s", diff)
			}
		})
	}
}

func TestApp_Units(t *testing.T) {
	tests := []struct {
		name string
		app  App
		want int
	}{
		{
			name: "app without units",
			app: App{
				Spec: AppSpec{
					Deployments: []AppDeploymentSpec{
						{
							Version:   1,
							Processes: []ProcessSpec{},
						},
					},
				},
			},
			want: 0,
		},
		{
			name: "app with units",
			app: App{
				Spec: AppSpec{
					Deployments: []AppDeploymentSpec{
						{
							Version: 1,
							Processes: []ProcessSpec{
								{Name: "web", Units: intRef(1)},
								{Name: "worker", Units: intRef(2)},
							},
						},
						{
							Version: 2,
							Processes: []ProcessSpec{
								{Name: "web", Units: intRef(8)},
								{Name: "worker", Units: intRef(10)},
							},
						},
					},
				},
			},
			want: 21,
		},
		{
			name: "each process has default number of units",
			app: App{
				Spec: AppSpec{
					Deployments: []AppDeploymentSpec{
						{Version: 1, Processes: []ProcessSpec{{Name: "web"}, {Name: "worker"}}},
						{Version: 2, Processes: []ProcessSpec{{Name: "web"}, {Name: "worker"}}},
					},
				},
			},
			want: 4,
		},
	}
	for _, tt := range tests {
		t.Run(tt.name, func(t *testing.T) {
			if got := tt.app.Units(); got != tt.want {
				t.Errorf("Units() = %v, want %v", got, tt.want)
			}
		})
	}
}

func TestApp_Stop(t *testing.T) {
	tests := []struct {
		name     string
		selector Selector

		wantSpec AppSpec
		wantErr  bool
	}{
		{
			name:     "stop by process",
			selector: Selector{Process: stringRef("web")},
			wantSpec: AppSpec{
				Deployments: []AppDeploymentSpec{
					{
						Version: 1,
						Processes: []ProcessSpec{
							{Name: "web", Units: intRef(0)},
							{Name: "worker", Units: intRef(2)},
						},
					},
					{
						Version: 2,
						Processes: []ProcessSpec{
							{Name: "web", Units: intRef(0)},
							{Name: "worker", Units: intRef(5)},
						},
					},
				},
			},
		},
		{
			name:     "stop by deployment",
			selector: Selector{DeploymentVersion: versionRef(1)},
			wantSpec: AppSpec{
				Deployments: []AppDeploymentSpec{
					{
						Version: 1,
						Processes: []ProcessSpec{
							{Name: "web", Units: intRef(0)},
							{Name: "worker", Units: intRef(0)},
						},
					},
					{
						Version: 2,
						Processes: []ProcessSpec{
							{Name: "web", Units: intRef(4)},
							{Name: "worker", Units: intRef(5)},
						},
					},
				},
			},
		},
		{
			name:     "stop by deployment and process",
			selector: Selector{DeploymentVersion: versionRef(2), Process: stringRef("worker")},
			wantSpec: AppSpec{
				Deployments: []AppDeploymentSpec{
					{
						Version: 1,
						Processes: []ProcessSpec{
							{Name: "web", Units: intRef(1)},
							{Name: "worker", Units: intRef(2)},
						},
					},
					{
						Version: 2,
						Processes: []ProcessSpec{
							{Name: "web", Units: intRef(4)},
							{Name: "worker", Units: intRef(0)},
						},
					},
				},
			},
		},
		{
			name:     "stop all",
			selector: Selector{},
			wantSpec: AppSpec{
				Deployments: []AppDeploymentSpec{
					{
						Version: 1,
						Processes: []ProcessSpec{
							{Name: "web", Units: intRef(0)},
							{Name: "worker", Units: intRef(0)},
						},
					},
					{
						Version: 2,
						Processes: []ProcessSpec{
							{Name: "web", Units: intRef(0)},
							{Name: "worker", Units: intRef(0)},
						},
					},
				},
			},
		},
	}
	for _, tt := range tests {
		t.Run(tt.name, func(t *testing.T) {
			app := &App{
				Spec: AppSpec{
					Deployments: []AppDeploymentSpec{
						{
							Version: 1,
							Processes: []ProcessSpec{
								{Name: "web", Units: intRef(1)},
								{Name: "worker", Units: intRef(2)},
							},
						},
						{
							Version: 2,
							Processes: []ProcessSpec{
								{Name: "web", Units: intRef(4)},
								{Name: "worker", Units: intRef(5)},
							},
						},
					},
				},
			}
			if err := app.Stop(tt.selector); (err != nil) != tt.wantErr {
				t.Errorf("Stop() error = %v, wantErr %v", err, tt.wantErr)
			}
			if tt.wantErr {
				return
			}
			if diff := cmp.Diff(app.Spec, tt.wantSpec); diff != "" {
				t.Errorf("AppSpec mismatch (-want +got):\n%s", diff)
			}
		})
	}
}

func TestApp_Start(t *testing.T) {
	tests := []struct {
		name     string
		selector Selector

		wantSpec AppSpec
		wantErr  bool
	}{
		{
			name:     "start all",
			selector: Selector{},
			wantSpec: AppSpec{
				Deployments: []AppDeploymentSpec{
					{
						Version: 1,
						Processes: []ProcessSpec{
							{Name: "web", Units: intRef(1)},
							{Name: "worker", Units: intRef(2)},
							{Name: "db", Units: intRef(1)},
							{Name: "db-2", Units: intRef(1)},
						},
					},
					{
						Version: 2,
						Processes: []ProcessSpec{
							{Name: "web", Units: intRef(4)},
							{Name: "worker", Units: intRef(5)},
							{Name: "db", Units: intRef(1)},
							{Name: "db-2", Units: intRef(1)},
						},
					},
				},
			},
		},
		{
			name:     "start by process",
			selector: Selector{Process: stringRef("db")},
			wantSpec: AppSpec{
				Deployments: []AppDeploymentSpec{
					{
						Version: 1,
						Processes: []ProcessSpec{
							{Name: "web", Units: intRef(1)},
							{Name: "worker", Units: intRef(2)},
							{Name: "db", Units: intRef(1)},
							{Name: "db-2", Units: intRef(0)},
						},
					},
					{
						Version: 2,
						Processes: []ProcessSpec{
							{Name: "web", Units: intRef(4)},
							{Name: "worker", Units: intRef(5)},
							{Name: "db", Units: intRef(1)},
							{Name: "db-2", Units: intRef(0)},
						},
					},
				},
			},
		},
		{
			name:     "start by deployment",
			selector: Selector{DeploymentVersion: versionRef(2)},
			wantSpec: AppSpec{
				Deployments: []AppDeploymentSpec{
					{
						Version: 1,
						Processes: []ProcessSpec{
							{Name: "web", Units: intRef(1)},
							{Name: "worker", Units: intRef(2)},
							{Name: "db"},
							{Name: "db-2", Units: intRef(0)},
						},
					},
					{
						Version: 2,
						Processes: []ProcessSpec{
							{Name: "web", Units: intRef(4)},
							{Name: "worker", Units: intRef(5)},
							{Name: "db", Units: intRef(1)},
							{Name: "db-2", Units: intRef(1)},
						},
					},
				},
			},
		},
		{
			name:     "start by deployment and process",
			selector: Selector{DeploymentVersion: versionRef(1), Process: stringRef("db")},
			wantSpec: AppSpec{
				Deployments: []AppDeploymentSpec{
					{
						Version: 1,
						Processes: []ProcessSpec{
							{Name: "web", Units: intRef(1)},
							{Name: "worker", Units: intRef(2)},
							{Name: "db", Units: intRef(1)},
							{Name: "db-2", Units: intRef(0)},
						},
					},
					{
						Version: 2,
						Processes: []ProcessSpec{
							{Name: "web", Units: intRef(4)},
							{Name: "worker", Units: intRef(5)},
							{Name: "db"},
							{Name: "db-2", Units: intRef(0)},
						},
					},
				},
			},
		},
	}
	for _, tt := range tests {
		t.Run(tt.name, func(t *testing.T) {
			app := &App{
				Spec: AppSpec{
					Deployments: []AppDeploymentSpec{
						{
							Version: 1,
							Processes: []ProcessSpec{
								{Name: "web", Units: intRef(1)},
								{Name: "worker", Units: intRef(2)},
								{Name: "db"},
								{Name: "db-2", Units: intRef(0)},
							},
						},
						{
							Version: 2,
							Processes: []ProcessSpec{
								{Name: "web", Units: intRef(4)},
								{Name: "worker", Units: intRef(5)},
								{Name: "db"},
								{Name: "db-2", Units: intRef(0)},
							},
						},
					},
				},
			}
			err := app.Start(tt.selector)
			if tt.wantErr {
				require.NotNil(t, err)
				return
			}
			require.Nil(t, err)
			require.Equal(t, tt.wantSpec, app.Spec)
		})
	}
}

func TestApp_Phase(t *testing.T) {
	tests := []struct {
		name string
		app  App
		want AppPhase
	}{
		{
			name: "1 unit - status is running",
			app: App{
				Spec: AppSpec{
					Deployments: []AppDeploymentSpec{
						{Processes: []ProcessSpec{{Units: intRef(1)}}},
					},
				},
				Status: AppStatus{
					Conditions: []Condition{
						{Type: Scheduled, Status: v1.ConditionTrue},
					},
				},
			},
			want: AppRunning,
		},
		{
			name: "schedule issue - status is error",
			app: App{
				Spec: AppSpec{
					Deployments: []AppDeploymentSpec{
						{Processes: []ProcessSpec{{Units: intRef(1)}}},
					},
				},
				Status: AppStatus{
					Conditions: []Condition{
						{Type: Scheduled, Status: v1.ConditionFalse},
					},
				},
			},
			want: AppError,
		},
		{
			name: "no units - status is created",
			app: App{
				Spec: AppSpec{},
				Status: AppStatus{
					Conditions: []Condition{
						{Type: Scheduled, Status: v1.ConditionTrue},
					},
				},
			},
			want: AppCreated,
		},
	}
	for _, tt := range tests {
		t.Run(tt.name, func(t *testing.T) {
			phase := tt.app.Phase()
			require.Equal(t, tt.want, phase)
		})
	}
}

func TestApp_SetCondition(t *testing.T) {

	t1 := metav1.NewTime(time.Now())
	t2 := metav1.NewTime(time.Now())

	tests := []struct {
		name              string
		currentConditions []Condition
		wantConditions    []Condition
	}{
		{
			name:              "add condition",
			currentConditions: nil,
			wantConditions: []Condition{
				{Type: Scheduled, Status: v1.ConditionTrue, LastTransitionTime: &t2, Message: "message"},
			},
		},
		{
			name:              "message updated",
			currentConditions: []Condition{{Type: Scheduled, Status: v1.ConditionTrue, LastTransitionTime: &t1, Message: "old-message"}},
			wantConditions: []Condition{
				{Type: Scheduled, Status: v1.ConditionTrue, LastTransitionTime: &t2, Message: "message"},
			},
		},
		{
			name:              "status updated",
			currentConditions: []Condition{{Type: Scheduled, Status: v1.ConditionFalse, LastTransitionTime: &t1, Message: "message"}},
			wantConditions: []Condition{
				{Type: Scheduled, Status: v1.ConditionTrue, LastTransitionTime: &t2, Message: "message"},
			},
		},
		{
			name:              "no need to update",
			currentConditions: []Condition{{Type: Scheduled, Status: v1.ConditionTrue, LastTransitionTime: &t1, Message: "message"}},
			wantConditions: []Condition{
				{Type: Scheduled, Status: v1.ConditionTrue, LastTransitionTime: &t1, Message: "message"},
			},
		},
	}
	for _, tt := range tests {
		t.Run(tt.name, func(t *testing.T) {
			app := App{
				Status: AppStatus{
					Conditions: tt.currentConditions,
				},
			}
			condition := Condition{
				Type:               Scheduled,
				Status:             v1.ConditionTrue,
				LastTransitionTime: &t2,
				Message:            "message",
			}
			app.SetCondition(condition.Type, condition.Status, condition.Message, *condition.LastTransitionTime)
			require.Equal(t, tt.wantConditions, app.Status.Conditions)
		})
	}
}

func TestApp_DoCanary(t *testing.T) {

	timeRef := func(hours int, minutes int) *metav1.Time {
		t := metav1.Date(2021, 2, 1, hours, minutes, 0, 0, time.UTC)
		return &t
	}
	tests := []struct {
		name           string
		app            App
		now            metav1.Time
		disableScaling map[string]bool
		wantNoChanges  bool
		wantApp        App
		wantErr        string
	}{
		{
			name: "happy path - do canary",
			now:  *timeRef(10, 31),
			app: App{
				Spec: AppSpec{
					Canary: CanarySpec{
						Steps:             3,
						StepWeight:        33,
						StepTimeInteval:   10 * time.Minute,
						NextScheduledTime: timeRef(10, 30),
						CurrentStep:       1,
						Active:            true,
						Target:            map[string]uint16{"p1": 8},
					},
					Deployments: []AppDeploymentSpec{
						{Version: 2, RoutingSettings: RoutingSettings{Weight: 67}, Processes: []ProcessSpec{{Name: "p1", Units: intRef(1)}}},
						{Version: 3, RoutingSettings: RoutingSettings{Weight: 33}, Processes: []ProcessSpec{{Name: "p1", Units: intRef(1)}}},
					},
				},
			},
			wantApp: App{
				Spec: AppSpec{
					Canary: CanarySpec{
						Steps:             3,
						StepWeight:        33,
						StepTimeInteval:   10 * time.Minute,
						NextScheduledTime: timeRef(10, 40),
						CurrentStep:       2,
						Active:            true,
						Target:            map[string]uint16{"p1": 8},
					},
					Deployments: []AppDeploymentSpec{
						{Version: 2, RoutingSettings: RoutingSettings{Weight: 34}, Processes: []ProcessSpec{{Name: "p1", Units: intRef(2)}}},
						{Version: 3, RoutingSettings: RoutingSettings{Weight: 66}, Processes: []ProcessSpec{{Name: "p1", Units: intRef(6)}}},
					},
				},
			},
		},
		{
			name: "happy path - the last step of canary",
			now:  *timeRef(10, 31),
			app: App{
				Spec: AppSpec{
					Canary: CanarySpec{
						Steps:             3,
						StepWeight:        33,
						StepTimeInteval:   10 * time.Minute,
						NextScheduledTime: timeRef(10, 30),
						CurrentStep:       3,
						Active:            true,
					},
					Deployments: []AppDeploymentSpec{
						{Version: 2, RoutingSettings: RoutingSettings{Weight: 34}},
						{Version: 3, RoutingSettings: RoutingSettings{Weight: 66}},
					},
				},
			},
			wantApp: App{
				Spec: AppSpec{
					Canary: CanarySpec{
						Steps:           3,
						StepWeight:      33,
						StepTimeInteval: 10 * time.Minute,
						CurrentStep:     4,
						Active:          false,
					},
					Deployments: []AppDeploymentSpec{
						{Version: 3, RoutingSettings: RoutingSettings{Weight: 100}},
					},
				},
			},
		},
		{
			// process not in target should be updated to 1 unit
			name: "updated version's process not in target",
			now:  *timeRef(10, 31),
			app: App{
				Spec: AppSpec{
					Canary: CanarySpec{
						Steps:             5,
						StepWeight:        20,
						StepTimeInteval:   10 * time.Minute,
						NextScheduledTime: timeRef(10, 30),
						CurrentStep:       1,
						Active:            true,
						Target:            map[string]uint16{"p1": 7},
					},
					Deployments: []AppDeploymentSpec{
						{Version: 2, RoutingSettings: RoutingSettings{Weight: 80}, Processes: []ProcessSpec{{Name: "p1", Units: intRef(1)}}},
						{Version: 3, RoutingSettings: RoutingSettings{Weight: 20}, Processes: []ProcessSpec{{Name: "p1", Units: intRef(1)}, {Name: "p2", Units: intRef(4)}}},
					},
				},
			},
			wantApp: App{
				Spec: AppSpec{
					Canary: CanarySpec{
						Steps:             5,
						StepWeight:        20,
						StepTimeInteval:   10 * time.Minute,
						NextScheduledTime: timeRef(10, 40),
						CurrentStep:       2,
						Active:            true,
						Target:            map[string]uint16{"p1": 7},
					},
					Deployments: []AppDeploymentSpec{
						{Version: 2, RoutingSettings: RoutingSettings{Weight: 60}, Processes: []ProcessSpec{{Name: "p1", Units: intRef(4)}}},
						{Version: 3, RoutingSettings: RoutingSettings{Weight: 40}, Processes: []ProcessSpec{{Name: "p1", Units: intRef(3)}, {Name: "p2", Units: intRef(1)}}},
					},
				},
			},
		},
		{
			// process not in target should keep its units until canary completes
			name: "previous version's process not in target",
			now:  *timeRef(10, 31),
			app: App{
				Spec: AppSpec{
					Canary: CanarySpec{
						Steps:             5,
						StepWeight:        20,
						StepTimeInteval:   10 * time.Minute,
						NextScheduledTime: timeRef(10, 30),
						CurrentStep:       1,
						Active:            true,
						Target:            map[string]uint16{"p1": 7},
					},
					Deployments: []AppDeploymentSpec{
						{Version: 2, RoutingSettings: RoutingSettings{Weight: 80}, Processes: []ProcessSpec{{Name: "p1", Units: intRef(1)}, {Name: "p2", Units: intRef(4)}}},
						{Version: 3, RoutingSettings: RoutingSettings{Weight: 20}, Processes: []ProcessSpec{{Name: "p1", Units: intRef(1)}}},
					},
				},
			},
			wantApp: App{
				Spec: AppSpec{
					Canary: CanarySpec{
						Steps:             5,
						StepWeight:        20,
						StepTimeInteval:   10 * time.Minute,
						NextScheduledTime: timeRef(10, 40),
						CurrentStep:       2,
						Active:            true,
						Target:            map[string]uint16{"p1": 7},
					},
					Deployments: []AppDeploymentSpec{
						{Version: 2, RoutingSettings: RoutingSettings{Weight: 60}, Processes: []ProcessSpec{{Name: "p1", Units: intRef(4)}, {Name: "p2", Units: intRef(4)}}},
						{Version: 3, RoutingSettings: RoutingSettings{Weight: 40}, Processes: []ProcessSpec{{Name: "p1", Units: intRef(3)}}},
					},
				},
			},
		},
		{
			name:          "canary is not active - no changes",
			now:           *timeRef(10, 31),
			wantNoChanges: true,
			app: App{
				Spec: AppSpec{
					Canary: CanarySpec{
						Steps:             3,
						StepWeight:        33,
						StepTimeInteval:   10 * time.Minute,
						NextScheduledTime: timeRef(10, 30),
						CurrentStep:       2,
						Active:            false,
					},
					Deployments: []AppDeploymentSpec{
						{Version: 2, RoutingSettings: RoutingSettings{Weight: 34}},
						{Version: 3, RoutingSettings: RoutingSettings{Weight: 66}},
					},
				},
			},
		},
		{
			name:          "too early to do canary - no changes",
			now:           *timeRef(10, 25),
			wantNoChanges: true,
			app: App{
				Spec: AppSpec{
					Canary: CanarySpec{
						Steps:             3,
						StepWeight:        33,
						StepTimeInteval:   10 * time.Minute,
						NextScheduledTime: timeRef(10, 30),
						CurrentStep:       2,
						Active:            false,
					},
					Deployments: []AppDeploymentSpec{
						{Version: 2, RoutingSettings: RoutingSettings{Weight: 34}},
						{Version: 3, RoutingSettings: RoutingSettings{Weight: 66}},
					},
				},
			},
		},
		{
			name:          "error - nextScheduledTime is not set",
			now:           *timeRef(10, 45),
			wantNoChanges: true,
			wantErr:       "canary is active but the next step is not scheduled",
			app: App{
				Spec: AppSpec{
					Canary: CanarySpec{
						Steps:           3,
						StepWeight:      33,
						StepTimeInteval: 10 * time.Minute,
						CurrentStep:     2,
						Active:          true,
					},
					Deployments: []AppDeploymentSpec{
						{Version: 2, RoutingSettings: RoutingSettings{Weight: 34}},
						{Version: 3, RoutingSettings: RoutingSettings{Weight: 66}},
					},
				},
			},
		},
		{
			// process' weight should still change, but units should remain the same if specified in disableScaling
			name: "disable pod scaling per process",
			now:  *timeRef(10, 31),
			app: App{
				Spec: AppSpec{
					Canary: CanarySpec{
						Steps:             5,
						StepWeight:        20,
						StepTimeInteval:   10 * time.Minute,
						NextScheduledTime: timeRef(10, 30),
						CurrentStep:       1,
						Active:            true,
						Target:            map[string]uint16{"p1": 7, "p2": 10},
					},
					Deployments: []AppDeploymentSpec{
						{Version: 2, RoutingSettings: RoutingSettings{Weight: 80}, Processes: []ProcessSpec{{Name: "p1", Units: intRef(7)}, {Name: "p2", Units: intRef(8)}}},
						{Version: 3, RoutingSettings: RoutingSettings{Weight: 20}, Processes: []ProcessSpec{{Name: "p1", Units: intRef(7)}, {Name: "p2", Units: intRef(2)}}},
					},
				},
			},
			disableScaling: map[string]bool{"p1": true},
			wantApp: App{
				Spec: AppSpec{
					Canary: CanarySpec{
						Steps:             5,
						StepWeight:        20,
						StepTimeInteval:   10 * time.Minute,
						NextScheduledTime: timeRef(10, 40),
						CurrentStep:       2,
						Active:            true,
						Target:            map[string]uint16{"p1": 7, "p2": 10},
					},
					Deployments: []AppDeploymentSpec{
						{Version: 2, RoutingSettings: RoutingSettings{Weight: 60}, Processes: []ProcessSpec{{Name: "p1", Units: intRef(7)}, {Name: "p2", Units: intRef(6)}}},
						{Version: 3, RoutingSettings: RoutingSettings{Weight: 40}, Processes: []ProcessSpec{{Name: "p1", Units: intRef(7)}, {Name: "p2", Units: intRef(4)}}},
					},
				},
			},
		},
	}
	for _, tt := range tests {
		t.Run(tt.name, func(t *testing.T) {
			err := tt.app.DoCanary(tt.now, logr.Discard(), &record.FakeRecorder{}, tt.disableScaling)
			originalApp := *tt.app.DeepCopy()
			if len(tt.wantErr) > 0 {
				require.NotNil(t, err)
				require.Equal(t, err.Error(), tt.wantErr)
				return
			}
			require.Nil(t, err)

			if tt.wantNoChanges {
				require.Equal(t, originalApp, tt.app)
				return
			}
			fmt.Printf("%+v\n", tt.app)
			require.Equal(t, tt.wantApp, tt.app)
		})
	}
}

func TestAppAddLabel(t *testing.T) {
	tests := []struct {
		description string
		app         *App
		labels      map[string]string
		target      Target
		expected    []MetadataItem
	}{
		{
			description: "add label",
			app: &App{
				Spec: AppSpec{
					Deployments: []AppDeploymentSpec{{
						Version: 1,
						Processes: []ProcessSpec{{
							Name: "process-1",
						}},
					}},
				},
			},
			labels: map[string]string{"mykey": "myvalue"},
			target: Target{Kind: "Pod", APIVersion: "v1"},
			expected: []MetadataItem{{
				Apply:             map[string]string{"mykey": "myvalue"},
				DeploymentVersion: 1,
				Target:            Target{Kind: "Pod", APIVersion: "v1"},
				ProcessName:       "process-1",
			}},
		},
		{
			description: "replace label",
			app: &App{
				Spec: AppSpec{
					Deployments: []AppDeploymentSpec{{
						Version: 1,
						Processes: []ProcessSpec{{
							Name: "process-1",
						}},
					}},
					Labels: []MetadataItem{
						{
							Apply:             map[string]string{"mykey": "myOLDvalue"},
							DeploymentVersion: 1,
							Target:            Target{Kind: "Pod", APIVersion: "v1"},
							ProcessName:       "process-1",
						},
						{
							Apply:             map[string]string{"mykey": "myDEPLOYMENTvalue"},
							DeploymentVersion: 1,
							Target:            Target{Kind: "Deployment", APIVersion: "v1"},
							ProcessName:       "process-1",
						},
<<<<<<< HEAD
=======
						{
							Apply:             map[string]string{"anotherkey": "myRETAINEDvalue"},
							DeploymentVersion: 1,
							Target:            Target{Kind: "Pod", APIVersion: "v1"},
							ProcessName:       "process-1",
						},
>>>>>>> 4de11f31
					},
				},
			},
			labels: map[string]string{"mykey": "myvalue"},
			target: Target{Kind: "Pod", APIVersion: "v1"},
			expected: []MetadataItem{
				{
					Apply:             map[string]string{"mykey": "myDEPLOYMENTvalue"},
					DeploymentVersion: 1,
					Target:            Target{Kind: "Deployment", APIVersion: "v1"},
					ProcessName:       "process-1",
				},
				{
<<<<<<< HEAD
=======
					Apply:             map[string]string{"anotherkey": "myRETAINEDvalue"},
					DeploymentVersion: 1,
					Target:            Target{Kind: "Pod", APIVersion: "v1"},
					ProcessName:       "process-1",
				},
				{
>>>>>>> 4de11f31
					Apply:             map[string]string{"mykey": "myvalue"},
					DeploymentVersion: 1,
					Target:            Target{Kind: "Pod", APIVersion: "v1"},
					ProcessName:       "process-1",
				},
			},
		},
	}
	for _, tc := range tests {
		t.Run(tc.description, func(t *testing.T) {
			tc.app.AddLabel(tc.labels, tc.target)
			fmt.Println(tc.expected)
			fmt.Println(tc.app.Spec.Labels)
			require.EqualValues(t, tc.expected, tc.app.Spec.Labels)
<<<<<<< HEAD

=======
>>>>>>> 4de11f31
		})
	}
}

func TestValidateMetadataItem(t *testing.T) {
	tests := []struct {
		description  string
		metadataItem MetadataItem
		expected     error
	}{
		{
			description: "ok",
			metadataItem: MetadataItem{
				Apply: map[string]string{"theketch.io/test-item": "test-value"},
			},
			expected: nil,
		},
		{
			description: "ok - no prefix",
			metadataItem: MetadataItem{
				Apply: map[string]string{"test-item": "test-value"},
			},
			expected: nil,
		},
		{
			description: "must begin with alphanumeric",
			metadataItem: MetadataItem{
				Apply: map[string]string{"_theketch.io/test-item": "test-value"},
			},
			expected: errors.New("malformed metadata key"),
		},
		{
			description: "invalid characters",
			metadataItem: MetadataItem{
				Apply: map[string]string{"theketch.io/test@item": "test-value"},
			},
			expected: errors.New("malformed metadata key"),
		},
	}
	for _, tt := range tests {
		err := tt.metadataItem.Validate()
		require.Equal(t, tt.expected, err, tt.description)
	}
}

func TestGetUpdatedUnits(t *testing.T) {
	tests := []struct {
		name   string
		weight uint8
		target uint16

		expectedSource int
		expectedDest   int
	}{
		{
			name:   "small weight, big target",
			weight: 1,
			target: 10,

			expectedSource: 1,
			expectedDest:   10,
		},
		{
			name:   "big weight, small target",
			weight: 75,
			target: 1,

			expectedSource: 1,
			expectedDest:   1,
		},
		{
			name:   "big weight, small target",
			weight: 50,
			target: 1,

			expectedSource: 1,
			expectedDest:   1,
		},
		{
			name:   "equal distribution",
			weight: 50,
			target: 2,

			expectedSource: 1,
			expectedDest:   1,
		},
		{
			name:   "more in second",
			weight: 50,
			target: 3,

			expectedSource: 1,
			expectedDest:   2,
		},
		{
			name:   "odd number",
			weight: 33,
			target: 10,

			expectedSource: 3,
			expectedDest:   7,
		},
	}
	for _, tt := range tests {
		t.Run(tt.name, func(t *testing.T) {
			source, dest := getUpdatedUnits(tt.weight, tt.target)
			if source != tt.expectedSource || dest != tt.expectedDest {
				t.Errorf("FAIL: got source: %d, want source: %d, got dest: %d, want dest: %d", source, tt.expectedSource, dest, tt.expectedDest)
			}
		})
	}
}

func TestCanaryEvent_Message(t *testing.T) {
	expectedAnnotations := map[string]string{
		CanaryAnnotationAppName:            "app1",
		CanaryAnnotationDevelopmentVersion: "2",
		CanaryAnnotationDescription:        "started",
		CanaryAnnotationEventName:          "CanaryStarted",
	}
	event := newCanaryEvent(&App{
		ObjectMeta: metav1.ObjectMeta{Name: "app1"},
		Spec: AppSpec{
			Canary: CanarySpec{CurrentStep: 10},
			Deployments: []AppDeploymentSpec{
				{Version: 1, RoutingSettings: RoutingSettings{Weight: 30}},
				{Version: 2, RoutingSettings: RoutingSettings{Weight: 70}},
			},
		}},
		CanaryStarted, CanaryStartedDesc,
	)
	require.Equal(t, expectedAnnotations, event.Annotations)
}

func TestCanaryNextStepEvent_Message(t *testing.T) {
	expectedAnnotations := map[string]string{
		CanaryAnnotationAppName:            "app1",
		CanaryAnnotationDevelopmentVersion: "2",
		CanaryAnnotationDescription:        "weight change",
		CanaryAnnotationEventName:          "CanaryNextStep",
		CanaryAnnotationStep:               "10",
		CanaryAnnotationVersionDest:        "2",
		CanaryAnnotationVersionSource:      "1",
		CanaryAnnotationWeightDest:         "70",
		CanaryAnnotationWeightSource:       "30",
	}
	event := newCanaryNextStepEvent(&App{
		ObjectMeta: metav1.ObjectMeta{Name: "app1"},
		Spec: AppSpec{
			Canary: CanarySpec{CurrentStep: 10},
			Deployments: []AppDeploymentSpec{
				{Version: 1, RoutingSettings: RoutingSettings{Weight: 30}},
				{Version: 2, RoutingSettings: RoutingSettings{Weight: 70}},
			},
		}},
	)
	require.Equal(t, expectedAnnotations, event.Event.Annotations)
}

func TestCanaryTargetChangeEvent_Annotations(t *testing.T) {
	expectedAnnotations := map[string]string{
		CanaryAnnotationAppName:            "app1",
		CanaryAnnotationDevelopmentVersion: "2",
		CanaryAnnotationDescription:        "units change",
		CanaryAnnotationProcessUnitsDest:   "5",
		CanaryAnnotationEventName:          "CanaryStepTarget",
		CanaryAnnotationProcessName:        "p1",
		CanaryAnnotationProcessUnitsSource: "2",
		CanaryAnnotationVersionDest:        "2",
		CanaryAnnotationVersionSource:      "1",
	}
	event := newCanaryTargetChangeEvent(&App{
		ObjectMeta: metav1.ObjectMeta{Name: "app1"},
		Spec: AppSpec{
			Canary: CanarySpec{CurrentStep: 10},
			Deployments: []AppDeploymentSpec{
				{Version: 1, RoutingSettings: RoutingSettings{Weight: 30}},
				{Version: 2, RoutingSettings: RoutingSettings{Weight: 70}},
			},
		}},
		"p1", 2, 5,
	)
	require.Equal(t, expectedAnnotations, event.Event.Annotations)
}

func TestAppReconcileOutcome_String(t *testing.T) {
	event := AppReconcileOutcome{
		AppName:         "app1",
		DeploymentCount: 5,
	}
	require.Equal(t, "app app1 5 reconcile success", event.String())
	require.Equal(t, "app app1 5 reconcile fail: [failed to do something]", event.String(fmt.Errorf("failed to do something")))
}

func TestParseAppReconcileOutcome(t *testing.T) {
	msg := "app app1 5 reconcile success"
	outcome, err := ParseAppReconcileOutcome(msg)
	require.Nil(t, err)
	require.Equal(t, AppReconcileOutcome{
		AppName:         "app1",
		DeploymentCount: 5,
	}, *outcome)
}

func TestParseAppReconcileOutcome_Multiple(t *testing.T) {
	tests := []struct {
		msg             string
		expectedApp     string
		expectedVersion int
		expectedErr     string
		expectedString  string
	}{
		{
			msg: "app test 1 reconcile success",

			expectedApp:     "test",
			expectedVersion: 1,
			expectedString:  "app test 1 reconcile success",
			expectedErr:     "",
		},
		{
			msg: "app test34s 1 reconcile success",

			expectedApp:     "test34s",
			expectedVersion: 1,
			expectedString:  "app test34s 1 reconcile success",
			expectedErr:     "",
		},
		{
			msg: "app test34s 2 reconcile success",

			expectedApp:     "test34s",
			expectedVersion: 2,
			expectedString:  "app test34s 2 reconcile success",
			expectedErr:     "",
		},
		{
			msg:         "sdfsdf",
			expectedErr: "unable to parse reconcile reason: input does not match format",
		},
		{
			msg:         "",
			expectedErr: "unable to parse reconcile reason: unexpected EOF",
		},
		{
			msg: "app test 1asdfadfasfasdf reconcile 34rt w",

			expectedApp:     "test",
			expectedVersion: 1,
			expectedString:  "app test 1 reconcile asdfadfasfasdf 34rt w",
			expectedErr:     "unable to parse reconcile reason: expected space in input to match format",
		},
		{
			msg: "app test 1 reconcile asdfadfasfasdf 34rt w",

			expectedApp:     "test",
			expectedVersion: 1,
			expectedString:  "app test 1 reconcile success",
			expectedErr:     "",
		},
	}

	for _, test := range tests {
		got, err := ParseAppReconcileOutcome(test.msg)
		if err != nil {
			require.Equal(t, test.expectedErr, err.Error())
		} else {
			require.Equal(t, test.expectedApp, got.AppName)
			require.Equal(t, test.expectedVersion, got.DeploymentCount)
			require.Equal(t, test.expectedString, got.String())
		}
	}
}

func TestAppType(t *testing.T) {
	at := AppType("NonExistantType")
	tt := []struct {
		name     string
		appType  *AppType
		expected AppType
	}{
		{
			name:     "return specified type",
			appType:  &at,
			expected: at,
		},
		{
			name:     "type is nil",
			appType:  nil,
			expected: DeploymentAppType,
		},
	}
	for _, tc := range tt {
		t.Run(tc.name, func(t *testing.T) {
			as := AppSpec{
				Type: tc.appType,
			}
			appType := as.GetType()
			require.Equal(t, tc.expected, appType)
		})
	}
}<|MERGE_RESOLUTION|>--- conflicted
+++ resolved
@@ -1275,15 +1275,12 @@
 							Target:            Target{Kind: "Deployment", APIVersion: "v1"},
 							ProcessName:       "process-1",
 						},
-<<<<<<< HEAD
-=======
 						{
 							Apply:             map[string]string{"anotherkey": "myRETAINEDvalue"},
 							DeploymentVersion: 1,
 							Target:            Target{Kind: "Pod", APIVersion: "v1"},
 							ProcessName:       "process-1",
 						},
->>>>>>> 4de11f31
 					},
 				},
 			},
@@ -1297,15 +1294,12 @@
 					ProcessName:       "process-1",
 				},
 				{
-<<<<<<< HEAD
-=======
 					Apply:             map[string]string{"anotherkey": "myRETAINEDvalue"},
 					DeploymentVersion: 1,
 					Target:            Target{Kind: "Pod", APIVersion: "v1"},
 					ProcessName:       "process-1",
 				},
 				{
->>>>>>> 4de11f31
 					Apply:             map[string]string{"mykey": "myvalue"},
 					DeploymentVersion: 1,
 					Target:            Target{Kind: "Pod", APIVersion: "v1"},
@@ -1320,10 +1314,6 @@
 			fmt.Println(tc.expected)
 			fmt.Println(tc.app.Spec.Labels)
 			require.EqualValues(t, tc.expected, tc.app.Spec.Labels)
-<<<<<<< HEAD
-
-=======
->>>>>>> 4de11f31
 		})
 	}
 }
