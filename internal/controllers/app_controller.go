--- conflicted
+++ resolved
@@ -335,20 +335,7 @@
 			err: fmt.Errorf(`app "%s" must be linked to a kubernetes namespace`, app.Name),
 		}
 	}
-<<<<<<< HEAD
 	tpls, err := r.TemplateReader.Get(templates.IngressConfigMapName(app.Spec.Ingress.Controller.IngressType.String()))
-=======
-	ref, err := reference.GetReference(r.Scheme, &framework)
-	if err != nil {
-		return appReconcileResult{err: err}
-	}
-	if framework.Status.Namespace == nil && app.Spec.Namespace == "" {
-		return appReconcileResult{
-			err: fmt.Errorf(`framework "%s" or app "%s" must be linked to a kubernetes namespace`, framework.Name, app.Name),
-		}
-	}
-	tpls, err := r.TemplateReader.Get(templates.IngressConfigMapName(framework.Spec.IngressController.IngressType.String()))
->>>>>>> 4de11f31
 	if err != nil {
 		return appReconcileResult{
 			err: fmt.Errorf(`failed to read configmap with the app's chart templates: %w`, err),
@@ -362,26 +349,7 @@
 		return appReconcileResult{err: err}
 	}
 
-<<<<<<< HEAD
 	helmClient, err := r.HelmFactoryFn(app.Spec.Namespace)
-=======
-	patchedFramework := framework
-	if !patchedFramework.HasApp(app.Name) {
-		patchedFramework.Status.Apps = append(patchedFramework.Status.Apps, app.Name)
-		mergePatch := client.MergeFrom(&framework)
-		if err := r.Status().Patch(ctx, &patchedFramework, mergePatch); err != nil {
-			return appReconcileResult{
-				err: fmt.Errorf("failed to update framework status: %w", err),
-			}
-		}
-	}
-	// Override framework.namespace if app.namespace is set
-	targetNamespace := framework.Status.Namespace.Name
-	if app.Spec.Namespace != "" {
-		targetNamespace = app.Spec.Namespace
-	}
-	helmClient, err := r.HelmFactoryFn(targetNamespace)
->>>>>>> 4de11f31
 	if err != nil {
 		return appReconcileResult{err: err}
 	}
@@ -443,16 +411,7 @@
 		}
 	}
 
-<<<<<<< HEAD
 	UpdateAppLabelsForIngress(app)
-=======
-	err = r.UpdateAppLabelsForIngress(ctx, app)
-	if err != nil {
-		return appReconcileResult{
-			err: fmt.Errorf("failed to update namespace labels for istio: %w", err),
-		}
-	}
->>>>>>> 4de11f31
 
 	if len(app.Spec.Deployments) > 0 && !app.Spec.Canary.Active {
 		// use latest deployment and watch events for each process
@@ -465,18 +424,10 @@
 					err: err,
 				}
 			}
-			namespace := framework.Spec.NamespaceName
-			if app.Spec.Namespace != "" {
-				namespace = app.Spec.Namespace
-			}
 			wc := workloadClient{
 				k8sClient:         cli,
 				workloadName:      fmt.Sprintf("%s-%s-%d", app.GetName(), process.Name, latestDeployment.Version),
-<<<<<<< HEAD
 				workloadNamespace: app.Spec.Namespace,
-=======
-				workloadNamespace: namespace,
->>>>>>> 4de11f31
 				workloadType:      app.Spec.GetType(),
 			}
 
@@ -837,35 +788,8 @@
 }
 
 func (r *AppReconciler) deleteChart(ctx context.Context, app *ketchv1.App) error {
-<<<<<<< HEAD
 	if uninstallHelmChart(r.Group, app.Annotations) {
 		targetNamespace := app.Spec.Namespace
-=======
-	frameworks := ketchv1.FrameworkList{}
-	err := r.Client.List(ctx, &frameworks)
-	if err != nil {
-		return err
-	}
-	for _, framework := range frameworks.Items {
-		if !framework.HasApp(app.Name) {
-			continue
-		}
-
-		if uninstallHelmChart(r.Group, app.Annotations) {
-			// Override framework.namespace if app.namespace is set
-			targetNamespace := framework.Status.Namespace.Name
-			if app.Spec.Namespace != "" {
-				targetNamespace = app.Spec.Namespace
-			}
-			helmClient, err := r.HelmFactoryFn(targetNamespace)
-			if err != nil {
-				return err
-			}
-			if err = helmClient.DeleteChart(app.Name); err != nil {
-				return err
-			}
-		}
->>>>>>> 4de11f31
 
 		helmClient, err := r.HelmFactoryFn(targetNamespace)
 		if err != nil {
@@ -884,32 +808,15 @@
 
 }
 
-<<<<<<< HEAD
 //UpdateAppLabelsForIngress updates an app's namespace labels to account for different ingresses.
 // we rely on istio automatic sidecar injection
 // https://istio.io/latest/docs/setup/additional-setup/sidecar-injection/#automatic-sidecar-injection
 func UpdateAppLabelsForIngress(app *ketchv1.App) {
 	if app.Spec.Ingress.Controller.IngressType != ketchv1.IstioIngressControllerType {
-=======
-//UpdateAppLabelsForIngress updates an app's pod's labels to account for different ingresses.
-// we rely on istio automatic sidecar injection
-// https://istio.io/latest/docs/setup/additional-setup/sidecar-injection/#automatic-sidecar-injection
-func (r *AppReconciler) UpdateAppLabelsForIngress(ctx context.Context, app *ketchv1.App) error {
-	var framework ketchv1.Framework
-	err := r.Client.Get(ctx, types.NamespacedName{Name: app.Spec.Framework, Namespace: app.ObjectMeta.Namespace}, &framework)
-	if err != nil {
-		return err
-	}
-	if framework.Spec.IngressController.IngressType != ketchv1.IstioIngressControllerType {
->>>>>>> 4de11f31
 		app.AddLabel(map[string]string{"sidecar.istio.io/inject": "false"}, ketchv1.Target{Kind: "Pod", APIVersion: "v1"})
 	} else {
 		app.AddLabel(map[string]string{"sidecar.istio.io/inject": "true"}, ketchv1.Target{Kind: "Pod", APIVersion: "v1"})
 	}
-<<<<<<< HEAD
-=======
-	return nil
->>>>>>> 4de11f31
 }
 
 func (r *AppReconciler) SetupWithManager(mgr ctrl.Manager) error {
